import json
import websockets as Server
import uuid
from maim_message import (
    UserInfo,
    GroupInfo,
    Seg,
    BaseMessageInfo,
    MessageBase,
)
from typing import Dict, Any, Tuple

from . import CommandType
from .config import global_config
from .response_pool import get_response
from .logger import logger
from .utils import get_image_format, convert_image_to_gif
from .recv_handler.message_sending import message_send_instance


class SendHandler:
    def __init__(self):
        self.server_connection: Server.ServerConnection = None

    async def set_server_connection(self, server_connection: Server.ServerConnection) -> None:
        """设置Napcat连接"""
        self.server_connection = server_connection

    async def handle_message(self, raw_message_base_dict: dict) -> None:
        raw_message_base: MessageBase = MessageBase.from_dict(raw_message_base_dict)
        message_segment: Seg = raw_message_base.message_segment
        logger.info("接收到来自MaiBot的消息，处理中")
        if message_segment.type == "command":
            return await self.send_command(raw_message_base)
        else:
            return await self.send_normal_message(raw_message_base)

    async def send_normal_message(self, raw_message_base: MessageBase) -> None:
        """
        处理普通消息发送
        """
        logger.info("处理普通信息中")
        message_info: BaseMessageInfo = raw_message_base.message_info
        message_segment: Seg = raw_message_base.message_segment
        group_info: GroupInfo = message_info.group_info
        user_info: UserInfo = message_info.user_info
        target_id: int = None
        action: str = None
        id_name: str = None
        processed_message: list = []
        try:
            processed_message, seg_type = await self.handle_seg_recursive(message_segment)
        except Exception as e:
            logger.error(f"处理消息时发生错误: {e}")
            return

        if not processed_message:
            logger.critical("现在暂时不支持解析此回复！")
            return None

        if group_info and user_info:
            logger.debug("发送群聊消息")
            target_id = group_info.group_id
            action = "send_group_msg"
            id_name = "group_id"
        elif user_info:
            logger.debug("发送私聊消息")
            target_id = user_info.user_id
            action = "send_private_msg"
            id_name = "user_id"
        else:
            logger.error("无法识别的消息类型")
            return
        logger.info("尝试发送到napcat")
        response = await self.send_message_to_napcat(
            action,
            {
                id_name: target_id,
                "message": processed_message,
            },
        )
        if response.get("status") == "ok":
            logger.info("消息发送成功")
        else:
            logger.warning(f"消息发送失败，napcat返回：{str(response)}")

        qq_message_id = response.get("data", {}).get("message_id")

        if seg_type in {"text","image","emoji","reply","voice","voiceurl","music"}:
            await self.message_sent_back(raw_message_base, qq_message_id)
        else:
            logger.debug("消息类型不支持回调更新数据库")

    async def send_command(self, raw_message_base: MessageBase) -> None:
        """
        处理命令类
        """
        logger.info("处理命令中")
        message_info: BaseMessageInfo = raw_message_base.message_info
        message_segment: Seg = raw_message_base.message_segment
        group_info: GroupInfo = message_info.group_info
        seg_data: Dict[str, Any] = message_segment.data
        command_name: str = seg_data.get("name")
        try:
            match command_name:
                case CommandType.GROUP_BAN.name:
                    command, args_dict = self.handle_ban_command(seg_data.get("args"), group_info)
                case CommandType.GROUP_WHOLE_BAN.name:
                    command, args_dict = self.handle_whole_ban_command(seg_data.get("args"), group_info)
                case CommandType.GROUP_KICK.name:
                    command, args_dict = self.handle_kick_command(seg_data.get("args"), group_info)
                case CommandType.SEND_POKE.name:
                    command, args_dict = self.handle_poke_command(seg_data.get("args"), group_info)
                case CommandType.DELETE_MSG.name:
                    command, args_dict = self.delete_msg_command(seg_data.get("args"))
                case _:
                    logger.error(f"未知命令: {command_name}")
                    return
        except Exception as e:
            logger.error(f"处理命令时发生错误: {e}")
            return None

        if not command or not args_dict:
            logger.error("命令或参数缺失")
            return None

        response = await self.send_message_to_napcat(command, args_dict)
        if response.get("status") == "ok":
            logger.info(f"命令 {command_name} 执行成功")
        else:
            logger.warning(f"命令 {command_name} 执行失败，napcat返回：{str(response)}")

    def get_level(self, seg_data: Seg) -> int:
        if seg_data.type == "seglist":
            return 1 + max(self.get_level(seg) for seg in seg_data.data)
        else:
            return 1

    async def handle_seg_recursive(self, seg_data: Seg) -> tuple[list, str]:
        payload: list = []
        if seg_data.type == "seglist":
            # level = self.get_level(seg_data)  # 给以后可能的多层嵌套做准备，此处不使用
            if not seg_data.data:
                return []
            for seg in seg_data.data:
                payload, seg_type = self.process_message_by_type(seg, payload)
        else:
            payload, seg_type = self.process_message_by_type(seg_data, payload)
        return payload, seg_type

    def process_message_by_type(self, seg: Seg, payload: list) -> tuple[list, str]:
        # sourcery skip: reintroduce-else, swap-if-else-branches, use-named-expression
        new_payload = payload
        if seg.type == "reply":
            target_id = seg.data
            if target_id == "notice":
                return payload
            new_payload = self.build_payload(payload, self.handle_reply_message(target_id), True)
        elif seg.type == "text":
            text = seg.data
            if not text:
                return payload
            new_payload = self.build_payload(payload, self.handle_text_message(text), False)
        elif seg.type == "face":
            logger.warning("MaiBot 发送了qq原生表情，暂时不支持")
        elif seg.type == "image":
            image = seg.data
            new_payload = self.build_payload(payload, self.handle_image_message(image), False)
        elif seg.type == "emoji":
            emoji = seg.data
            new_payload = self.build_payload(payload, self.handle_emoji_message(emoji), False)
        elif seg.type == "voice":
            voice = seg.data
            new_payload = self.build_payload(payload, self.handle_voice_message(voice), False)
        elif seg.type == "voiceurl":
            voice_url = seg.data
            new_payload = self.build_payload(payload, self.handle_voiceurl_message(voice_url), False)
        elif seg.type == "music":
            song_id = seg.data
            new_payload = self.build_payload(payload, self.handle_music_message(song_id), False)
        return new_payload, seg.type

    def build_payload(self, payload: list, addon: dict, is_reply: bool = False) -> list:
        # sourcery skip: for-append-to-extend, merge-list-append, simplify-generator
        """构建发送的消息体"""
        if is_reply:
            temp_list = []
            temp_list.append(addon)
            for i in payload:
                if i.get("type") == "reply":
                    logger.debug("检测到多个回复，使用最新的回复")
                    continue
                temp_list.append(i)
            return temp_list
        else:
            payload.append(addon)
            return payload

    def handle_reply_message(self, id: str) -> dict:
        """处理回复消息"""
        return {"type": "reply", "data": {"id": id}}

    def handle_text_message(self, message: str) -> dict:
        """处理文本消息"""
        return {"type": "text", "data": {"text": message}}

    def handle_image_message(self, encoded_image: str) -> dict:
        """处理图片消息"""
        return {
            "type": "image",
            "data": {
                "file": f"base64://{encoded_image}",
                "subtype": 0,
            },
        }  # base64 编码的图片

    def handle_emoji_message(self, encoded_emoji: str) -> dict:
        """处理表情消息"""
        encoded_image = encoded_emoji
        image_format = get_image_format(encoded_emoji)
        if image_format != "gif":
            encoded_image = convert_image_to_gif(encoded_emoji)
        return {
            "type": "image",
            "data": {
                "file": f"base64://{encoded_image}",
                "subtype": 1,
                "summary": "[动画表情]",
            },
        }

    def handle_voice_message(self, encoded_voice: str) -> dict:
        """处理语音消息"""
        if not global_config.voice.use_tts:
            logger.warning("未启用语音消息处理")
            return {}
        if not encoded_voice:
            return {}
        return {
            "type": "record",
            "data": {"file": f"base64://{encoded_voice}"},
        }

    def handle_voiceurl_message(self, voice_url: str) -> dict:
        """处理语音链接消息"""
        return {
            "type": "record",
            "data": {"file": voice_url},
        }

    def handle_music_message(self, song_id: str) -> dict:
        """处理音乐消息"""
        return {
            "type": "music",
            "data": {"type": "163", "id": song_id},
        }

    def handle_ban_command(self, args: Dict[str, Any], group_info: GroupInfo) -> Tuple[str, Dict[str, Any]]:
        """处理封禁命令

        Args:
            args (Dict[str, Any]): 参数字典
            group_info (GroupInfo): 群聊信息（对应目标群聊）

        Returns:
            Tuple[CommandType, Dict[str, Any]]
        """
        duration: int = int(args["duration"])
        user_id: int = int(args["qq_id"])
        group_id: int = int(group_info.group_id)
        if duration < 0:
            raise ValueError("封禁时间必须大于等于0")
        if not user_id or not group_id:
            raise ValueError("封禁命令缺少必要参数")
        if duration > 2592000:
            raise ValueError("封禁时间不能超过30天")
        return (
            CommandType.GROUP_BAN.value,
            {
                "group_id": group_id,
                "user_id": user_id,
                "duration": duration,
            },
        )

    def handle_whole_ban_command(self, args: Dict[str, Any], group_info: GroupInfo) -> Tuple[str, Dict[str, Any]]:
        """处理全体禁言命令

        Args:
            args (Dict[str, Any]): 参数字典
            group_info (GroupInfo): 群聊信息（对应目标群聊）

        Returns:
            Tuple[CommandType, Dict[str, Any]]
        """
        enable = args["enable"]
        assert isinstance(enable, bool), "enable参数必须是布尔值"
        group_id: int = int(group_info.group_id)
        if group_id <= 0:
            raise ValueError("群组ID无效")
        return (
            CommandType.GROUP_WHOLE_BAN.value,
            {
                "group_id": group_id,
                "enable": enable,
            },
        )

    def handle_kick_command(self, args: Dict[str, Any], group_info: GroupInfo) -> Tuple[str, Dict[str, Any]]:
        """处理群成员踢出命令

        Args:
            args (Dict[str, Any]): 参数字典
            group_info (GroupInfo): 群聊信息（对应目标群聊）

        Returns:
            Tuple[CommandType, Dict[str, Any]]
        """
        user_id: int = int(args["qq_id"])
        group_id: int = int(group_info.group_id)
        if group_id <= 0:
            raise ValueError("群组ID无效")
        if user_id <= 0:
            raise ValueError("用户ID无效")
        return (
            CommandType.GROUP_KICK.value,
            {
                "group_id": group_id,
                "user_id": user_id,
                "reject_add_request": False,  # 不拒绝加群请求
            },
        )

    def handle_poke_command(self, args: Dict[str, Any], group_info: GroupInfo) -> Tuple[str, Dict[str, Any]]:
        """处理戳一戳命令

        Args:
            args (Dict[str, Any]): 参数字典
            group_info (GroupInfo): 群聊信息（对应目标群聊）

        Returns:
            Tuple[CommandType, Dict[str, Any]]
        """
        user_id: int = int(args["qq_id"])
        if group_info is None:
            group_id = None
        else:
            group_id: int = int(group_info.group_id)
            if group_id <= 0:
                raise ValueError("群组ID无效")
        if user_id <= 0:
            raise ValueError("用户ID无效")
        return (
            CommandType.SEND_POKE.value,
            {
                "group_id": group_id,
                "user_id": user_id,
            },
        )

    def delete_msg_command(self, args: Dict[str, Any]) -> Tuple[str, Dict[str, Any]]:
        """处理撤回消息命令

        Args:
            args (Dict[str, Any]): 参数字典

        Returns:
            Tuple[CommandType, Dict[str, Any]]
        """
        try:
            message_id = int(args["message_id"])
            if message_id <= 0:
                raise ValueError("消息ID无效")
<<<<<<< HEAD
=======
        except KeyError:
            raise ValueError("缺少必需参数: message_id") from None
>>>>>>> 775f6612
        except (ValueError, TypeError) as e:
            raise ValueError(f"消息ID无效: {args['message_id']} - {str(e)}") from None

        return (
            CommandType.DELETE_MSG.value,
            {
                "message_id": message_id,
            },
        )

    async def send_message_to_napcat(self, action: str, params: dict) -> dict:
        request_uuid = str(uuid.uuid4())
        payload = json.dumps({"action": action, "params": params, "echo": request_uuid})
        await self.server_connection.send(payload)
        try:
            response = await get_response(request_uuid)
        except TimeoutError:
            logger.error("发送消息超时，未收到响应")
            return {"status": "error", "message": "timeout"}
        except Exception as e:
            logger.error(f"发送消息失败: {e}")
            return {"status": "error", "message": str(e)}
        return response
    
    async def message_sent_back(self, message_base: MessageBase, qq_message_id: str):
        # 修改 additional_config，添加 echo 字段
        if message_base.message_info.additional_config is None:
            message_base.message_info.additional_config = {}
        
        message_base.message_info.additional_config["echo"] = True
        
        # 获取原始的 mmc_message_id
        mmc_message_id = message_base.message_info.message_id
        
        # 修改 message_segment 为 notify 类型
        message_base.message_segment = Seg(
            type="notify",
            data={
                "sub_type": "echo",
                "echo": mmc_message_id,
                "actual_id": qq_message_id
            }
        )
        await message_send_instance.message_send(message_base)
        logger.debug("已回送消息ID")
        return


send_handler = SendHandler()<|MERGE_RESOLUTION|>--- conflicted
+++ resolved
@@ -371,11 +371,8 @@
             message_id = int(args["message_id"])
             if message_id <= 0:
                 raise ValueError("消息ID无效")
-<<<<<<< HEAD
-=======
         except KeyError:
             raise ValueError("缺少必需参数: message_id") from None
->>>>>>> 775f6612
         except (ValueError, TypeError) as e:
             raise ValueError(f"消息ID无效: {args['message_id']} - {str(e)}") from None
 
